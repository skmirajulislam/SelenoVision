--- conflicted
+++ resolved
@@ -1,62 +1,62 @@
-from flask import Flask
-from flask_cors import CORS
-from flask_jwt_extended import JWTManager
-from werkzeug.middleware.proxy_fix import ProxyFix
-from dotenv import load_dotenv
-from database import init_db  # don't call get_db here
-import os
-
-load_dotenv()
-
-def create_app():
-    app = Flask(__name__)
-
-    # Basic config
-    app.config['SECRET_KEY'] = os.getenv('SECRET_KEY', 'default-secret')
-    app.config['JWT_SECRET_KEY'] = os.getenv('JWT_SECRET_KEY', 'default-jwt')
-    app.config['JWT_ACCESS_TOKEN_EXPIRES'] = False
-    app.config['UPLOAD_FOLDER'] = 'uploads'
-    app.config['RESULTS_FOLDER'] = 'server_results'
-
-    # Init extensions
-    JWTManager(app)
-    init_db(app)  # ✅ Initialize MongoDB here (do NOT call get_db)
-
-    # Proxy & CORS
-    app.wsgi_app = ProxyFix(app.wsgi_app, x_for=1, x_proto=1)
-    CORS(app, origins=[os.getenv("FRONTEND_URL", "http://localhost:8080")])
-
-<<<<<<< HEAD
-    # Blueprints
-    from routes.main import main_bp
-    from routes.api import api_bp
-=======
-    # Register blueprints
-    try:
-        from routes.main import main_bp
-        app.register_blueprint(main_bp)
-    except ImportError:
-        pass
-
-    try:
-        from routes.api import api_bp
-        app.register_blueprint(api_bp, url_prefix='/api')
-    except ImportError:
-        pass
-
-    # Auth routes
->>>>>>> 7a350191
-    from routes.auth import auth_bp
-    app.register_blueprint(auth_bp, url_prefix='/api')
-
-<<<<<<< HEAD
-    app.register_blueprint(main_bp)
-    app.register_blueprint(api_bp, url_prefix="/api")
-    app.register_blueprint(auth_bp, url_prefix="/auth")
-=======
-    # Upload controller
-    from controllers.upload_controller import upload_bp
-    app.register_blueprint(upload_bp, url_prefix='/api')
->>>>>>> 7a350191
-
-    return app
+from flask import Flask
+from flask_cors import CORS
+from flask_jwt_extended import JWTManager
+from werkzeug.middleware.proxy_fix import ProxyFix
+from dotenv import load_dotenv
+from database import init_db  # don't call get_db here
+import os
+
+load_dotenv()
+
+def create_app():
+    app = Flask(__name__)
+
+    # Basic config
+    app.config['SECRET_KEY'] = os.getenv('SECRET_KEY', 'default-secret')
+    app.config['JWT_SECRET_KEY'] = os.getenv('JWT_SECRET_KEY', 'default-jwt')
+    app.config['JWT_ACCESS_TOKEN_EXPIRES'] = False
+    app.config['UPLOAD_FOLDER'] = 'uploads'
+    app.config['RESULTS_FOLDER'] = 'server_results'
+
+    # Init extensions
+    JWTManager(app)
+    init_db(app)  # ✅ Initialize MongoDB here (do NOT call get_db)
+
+    # Proxy & CORS
+    app.wsgi_app = ProxyFix(app.wsgi_app, x_for=1, x_proto=1)
+    CORS(app, origins=[os.getenv("FRONTEND_URL", "http://localhost:8080")])
+
+
+    # Blueprints
+    from routes.main import main_bp
+    from routes.api import api_bp
+
+    # Register blueprints
+    try:
+        from routes.main import main_bp
+        app.register_blueprint(main_bp)
+    except ImportError:
+        pass
+
+    try:
+        from routes.api import api_bp
+        app.register_blueprint(api_bp, url_prefix='/api')
+    except ImportError:
+        pass
+
+    # Auth routes
+
+    from routes.auth import auth_bp
+    app.register_blueprint(auth_bp, url_prefix='/api')
+
+
+    app.register_blueprint(main_bp)
+    app.register_blueprint(api_bp, url_prefix="/api")
+    app.register_blueprint(auth_bp, url_prefix="/auth")
+
+    # Upload controller
+    from controllers.upload_controller import upload_bp
+    app.register_blueprint(upload_bp, url_prefix='/api')
+
+
+    return app